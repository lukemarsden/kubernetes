--- conflicted
+++ resolved
@@ -28,15 +28,11 @@
 // case - they'd need to stop the kubelet, remove the file, and start it again
 // in that case).
 
-<<<<<<< HEAD
 const KUBELET_BOOTSTRAP_DIR = "/etc/kubernetes"
 const KUBELET_BOOTSTRAP_FILE = KUBELET_BOOTSTRAP_DIR + "/kubelet-bootstrap.json"
 
 func writeKubeconfigIfNotExists(params *BootstrapParams) error {
 	// TODO actually write a kubeconfig
-=======
-func writeParamsIfNotExists(params *BootstrapParams) error {
->>>>>>> 3e28abab
 	serialized, err := json.Marshal(params)
 	if err != nil {
 		return err
