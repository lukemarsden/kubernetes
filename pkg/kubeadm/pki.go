--- conflicted
+++ resolved
@@ -20,10 +20,7 @@
 	"bytes"
 	"crypto/rsa"
 	"crypto/x509"
-<<<<<<< HEAD
-=======
 	"fmt"
->>>>>>> 3e28abab
 	"net"
 	"os"
 	"path"
